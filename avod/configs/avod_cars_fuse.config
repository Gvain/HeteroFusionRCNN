# Example cars config
# For each experiment, copy this config and modify the copy

model_config {
    model_name: 'avod_model'
    checkpoint_name: 'avod_cars_fuse'

    input_config {
        pc_sample_pts: 16384
        pc_data_dim: 4
        
        pc_sample_pts_variance: 0.125
        pc_sample_pts_clip: 0.25
        
        img_dims_h: 720
        img_dims_w: 1080
        img_depth: 3
    }

    rpn_config {
        rpn_use_intensity_feature: True
        rpn_fusion_method: 'concat'
        rpn_fixed_num_proposal_nms: True
        
        rpn_train_pre_nms_size: 9000
        rpn_train_post_nms_size: 512
        rpn_train_nms_iou_thresh: 0.85
        rpn_test_pre_nms_size: 9000
        rpn_test_post_nms_size: 100
        rpn_test_nms_iou_thresh: 0.8

        rpn_xz_search_range: 3
        rpn_xz_bin_len: 0.5
        # in fraction of PI
        rpn_theta_search_range: 1.0
        rpn_theta_bin_num: 12
    }

    avod_config {
        avod_use_intensity_feature: True
        avod_fusion_method: 'flat_concat'
        avod_proposal_roi_crop_size: 512
        avod_proposal_roi_img_crop_size: 7
        avod_nms_size: 100
        avod_nms_iou_thresh: 0.01

        avod_xz_search_range: 1.5
        avod_xz_bin_len: 0.5
        # in fraction of PI
        avod_theta_search_range: 0.25
        avod_theta_bin_len: 10

        avod_pooling_context_length: 1.0
    }

    label_smoothing_epsilon: 0.001
    # To disable path drop, set both to 1.0
    path_drop_probabilities: [0.9, 0.9]
    train_on_all_samples: False
    eval_all_samples: False

    layers_config {
        pc_feature_extractor {
            pc_pointcnn {
                sampling: 'fps'
                with_X_transformation: True
                with_global: True
                sorting_method: ''
                xconv_layer { 
                  xconv_param: {
                    # [K, D, P, C, links]
                    param: [8, 1, -1, 256]
                  }
                }
                xconv_layer { 
                  xconv_param: {
                    param: [8, 1, 4096, 256]
                  }
                }
                xconv_layer { 
                  xconv_param: {
                    param: [8, 1, 1024, 512]
                  }
                }
                xconv_layer { 
                  xconv_param: {
                    param: [8, 1, 256, 1024]
                  }
                }
                xconv_layer { 
                  xconv_param: {
                    param: [8, 1, 64, 1024]
                  }
                }
          
                # XDConv layer [K, D, pts_layer_idx, qrs_layer_idx]
                xdconv_layer {
                  xdconv_param: [8, 1, 4, 4]
                }
                xdconv_layer {
                  xdconv_param: [8, 1, 4, 3]
                }
                xdconv_layer {
                  xdconv_param: [8, 1, 3, 2]
                }
                xdconv_layer {
                  xdconv_param: [8, 1, 2, 1]
                }
                xdconv_layer {
                  xdconv_param: [8, 1, 1, 0]
                }
                xdconv_layer {
                  xdconv_param: [8, 1, 0, 0]
                }

                # FCLayer [C, dropout_rate]
                fc_layer {
                    C: 256
                    dropout_rate: 0.5
                }
                fc_layer {
                    C: 256
                    dropout_rate: 0.5
                }
            }
        }
        
        img_feature_extractor {
            img_vgg_pyr {
                vgg_conv1: [2, 32]
                vgg_conv2: [2, 64]
                vgg_conv3: [3, 128]
                vgg_conv4: [3, 256]
                l2_weight_decay: 0.0005
            }
        }

        rpn_config {
            fc_layer {
                C: 512
                dropout_rate: 0.5
            }
            fc_layer {
                C: 512
                dropout_rate: 0.5
            }
        }
        avod_config {
            mlp {
                C: 256
                dropout_rate: 0.5
            }
            mlp {
                C: 256  # better equals to pc_pointcnn's last fc_layer's C 
                dropout_rate: 0.5
            }
            pc_feature_extractor {
                pc_pointcnn {
                    sampling: 'fps'
                    with_X_transformation: True
                    with_global: True
                    sorting_method: ''
                    # XConv layer [K, D, P, C, links]
                    xconv_layer {
                      xconv_param: {
                        param: [4, 1, -1, 512]
                      }
                    }
                    xconv_layer { 
                      xconv_param: {
                        param: [8, 1, 128, 512]
                      }
                    }
                    xconv_layer { 
                      xconv_param: {
                        param: [12, 1, 32, 1024]
                      }
                    }
                    xconv_layer {  
                      xconv_param: {
                        param: [12, 1, 8, 1024]
                      }
                    }
                }
            }
            img_feature_extractor {
                img_vgg_pyr {
                    vgg_conv1: [2, 32]
                    vgg_conv2: [2, 64]
                    vgg_conv3: [3, 128]
                    vgg_conv4: [3, 256]
                    l2_weight_decay: 0.0005
                }
            }

            fc_layer {
                C: 256
                dropout_rate: 0.5
            }
            fc_layer {
                C: 256
                dropout_rate: 0.5
            }
        }
    }

    # Loss function weights
    loss_config {
        seg_loss_weight: 100.0
        cls_loss_weight: 1.0
        reg_loss_weight: 1.0
        ang_loss_weight: 1.0
    }
}

train_config {

<<<<<<< HEAD
    batch_size: 1
=======
    batch_size: 2
>>>>>>> 93ac13df

    optimizer {
        adam_optimizer {
            learning_rate {
                exponential_decay_learning_rate {
                    initial_learning_rate: 0.001
                    decay_steps: 20000
                    decay_factor: 0.8
                }
            }
        }
    }

    overwrite_checkpoints: False

    max_checkpoints_to_keep: 1000
    max_iterations: 240000
    checkpoint_interval: 2000

    summary_interval: 10
    summary_histograms: True
    summary_img_images: False
    summary_pc_images: False

    allow_gpu_mem_growth: True
}

eval_config {
    batch_size: 1
    eval_interval: 2000
    eval_mode: 'val'
    ckpt_indices: -1
    evaluate_repeatedly: True

    allow_gpu_mem_growth: True
    kitti_score_threshold: 0.1
}

dataset_config {
    name: 'kitti'

    dataset_dir: '/workdir/ljh/datasets/Kitti/object'
    dataset_dir: '/data1/datasets/Kitti/object'
    # data_split: 'train'
    data_split_dir: 'training'
    has_labels: True

    # rpn_proposal_dir: '/workdir/ljh/HeteroFusion/avod/data/outputs/rpn_cars_fuse/predictions_for_rcnn_train/proposals_and_scores/train/38000'
    # rpn_proposal_iou_dir: '/workdir/ljh/HeteroFusion/avod/data/outputs/rpn_cars_fuse/predictions_for_rcnn_train/proposals_iou/train/38000'
    # rpn_feature_dir: '/workdir/ljh/HeteroFusion/avod/data/outputs/rpn_cars_fuse/predictions_for_rcnn_train/rpn_feature/train/38000'
    rpn_proposal_dir: '/home/liangcheng/projects/heterofusion/avod/data/outputs/rpn_cars_fuse/predictions_for_rcnn_train/proposals_and_scores/train/0'
    rpn_proposal_iou_dir: '/home/liangcheng/projects/heterofusion/avod/data/outputs/rpn_cars_fuse/predictions_for_rcnn_train/proposals_iou/train/0'
    rpn_feature_dir: '/home/liangcheng/projects/heterofusion/avod/data/outputs/rpn_cars_fuse/predictions_for_rcnn_train/rpn_feature/train/0'
    
    cluster_split: 'train'
    classes: ['Car']
    num_clusters: [1]

    aug_list: ['flipping', 'pca_jitter']
    aug_roi_method: 'multiple'

    kitti_utils_config {
        area_extents: [-40, 40, -5, 3, 0, 70]
        voxel_size: 0.1
        anchor_strides: [0.5, 0.5]

        label_seg_config {
            expand_gt_size: 0.2
        }
    }
    
    mini_batch_config {
        cls_iou_3d_thresholds {
             neg_iou_lo: 0.05   #CLS_BG_THRESH_LO
             neg_iou_hi: 0.45   #CLS_BG_THRESH
             pos_iou_lo: 0.60   #CLS_FG_THRESH
             pos_iou_hi: 1.0
        }
        reg_iou_3d_thresholds {
             neg_iou_lo: 0.0
             neg_iou_hi: 0.55
             pos_iou_lo: 0.55   #REG_FG_THRESH
             pos_iou_hi: 1.0
        }
        roi_per_sample: 64      
        fg_ratio: 0.5
        hard_bg_ratio: 0.8
    }
}<|MERGE_RESOLUTION|>--- conflicted
+++ resolved
@@ -215,11 +215,7 @@
 
 train_config {
 
-<<<<<<< HEAD
-    batch_size: 1
-=======
     batch_size: 2
->>>>>>> 93ac13df
 
     optimizer {
         adam_optimizer {
