--- conflicted
+++ resolved
@@ -15,11 +15,7 @@
     }
 
     rpn_config {
-<<<<<<< HEAD
         rpn_use_intensity_feature: True
-        rpn_proposal_roi_crop_size: 256
-=======
->>>>>>> 90bc8f4c
         rpn_fusion_method: 'mean'
         
         rpn_train_nms_size: 300
