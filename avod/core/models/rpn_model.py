--- conflicted
+++ resolved
@@ -1,9 +1,4 @@
 import numpy as np
-<<<<<<< HEAD
-import cv2
-import random
-=======
->>>>>>> 017bd3d1
 import tensorflow as tf
 
 from avod.builders import feature_extractor_builder
@@ -22,17 +17,12 @@
     ##############################
     # Keys for Placeholders
     ##############################
-<<<<<<< HEAD
-    PL_PC_INPUT = 'pc_input_pl'
-    PL_LABEL_SEGS = 'label_segs_pl'
-    PL_IMG_INPUT = 'img_input_pl'
-    PL_CALIB_P2 = 'frame_calib_p2'
-=======
     PL_PC_INPUTS = "pc_inputs_pl"
     PL_LABEL_SEGS = "label_segs_pl"
     PL_LABEL_REGS = "label_regs_pl"
     PL_LABEL_BOXES = "label_boxes_pl"
->>>>>>> 017bd3d1
+    PL_IMG_INPUT = "img_input_pl"
+    PL_CALIB_P2 = "frame_calib_p2"
 
     ##############################
     # Keys for Predictions
@@ -96,16 +86,10 @@
         self._pc_sample_pts_variance = input_config.pc_sample_pts_variance
         self._pc_sample_pts_clip = input_config.pc_sample_pts_clip
         self.NUM_FG_POINT = 2048
-<<<<<<< HEAD
 
         self._img_h = input_config.img_dims_h
         self._img_w = input_config.img_dims_w
         self._img_depth = input_config.img_depth
-=======
-        # self._img_pixel_size = np.asarray([input_config.img_dims_h,
-        #                                   input_config.img_dims_w])
-        # self._img_depth = input_config.img_depth
->>>>>>> 017bd3d1
 
         # Rpn config
         rpn_config = self._config.rpn_config
@@ -136,23 +120,12 @@
         self.NUM_BIN_THETA = rpn_config.rpn_theta_bin_num
 
         # Feature Extractor Nets
-<<<<<<< HEAD
-        self._pc_feature_extractor = \
-            feature_extractor_builder.get_extractor(
-                self._config.layers_config.pc_feature_extractor)
-        self._img_feature_extractor = \
-            feature_extractor_builder.get_extractor(
-                self._config.layers_config.img_feature_extractor)
-=======
         self._pc_feature_extractor = feature_extractor_builder.get_extractor(
             self._config.layers_config.pc_feature_extractor
         )
-        """
-        self._img_feature_extractor = \
-            feature_extractor_builder.get_extractor(
-                self._config.layers_config.img_feature_extractor)
-        """
->>>>>>> 017bd3d1
+        self._img_feature_extractor = feature_extractor_builder.get_extractor(
+            self._config.layers_config.img_feature_extractor
+        )
         # Network input placeholders
         self.placeholders = dict()
 
@@ -171,34 +144,20 @@
         self._bev_extents = self.dataset.kitti_utils.bev_extents
         self._cluster_sizes, _ = self.dataset.get_cluster_info()
         self._anchor_strides = self.dataset.kitti_utils.anchor_strides
-<<<<<<< HEAD
-        self._anchor_generator = \
-            grid_anchor_3d_generator.GridAnchor3dGenerator()
-        
-        self._path_drop_probabilities = self._config.path_drop_probabilities
-=======
         self._anchor_generator = grid_anchor_3d_generator.GridAnchor3dGenerator()
 
-        # self._path_drop_probabilities = self._config.path_drop_probabilities
->>>>>>> 017bd3d1
         self._train_on_all_samples = self._config.train_on_all_samples
         self._eval_all_samples = self._config.eval_all_samples
         # Overwrite the dataset's variable with the config
         self.dataset.train_on_all_samples = self._train_on_all_samples
         self.dataset.eval_all_samples = self._eval_all_samples
-<<<<<<< HEAD
-=======
-        """
->>>>>>> 017bd3d1
+
+        self._path_drop_probabilities = self._config.path_drop_probabilities
         if self._train_val_test in ["val", "test"]:
             # Disable path-drop, this should already be disabled inside the
             # evaluator, but just in case.
             self._path_drop_probabilities[0] = 1.0
             self._path_drop_probabilities[1] = 1.0
-<<<<<<< HEAD
-=======
-        """
->>>>>>> 017bd3d1
 
     def _add_placeholder(self, dtype, shape, name):
         placeholder = tf.placeholder(dtype, shape, name)
@@ -212,43 +171,25 @@
         with tf.variable_scope("pc_input"):
             # Placeholder for PC input, to be filled in with feed_dict
             pc_input_placeholder = self._add_placeholder(
-<<<<<<< HEAD
-                                        tf.float32, 
-                                        (self._batch_size, None, self._pc_data_dim),
-                                        self.PL_PC_INPUT) #(B,P',3)
-
-            self._pc_pts_preprocessed, self._pc_fts_preprocessed = \
-                self._pc_feature_extractor.preprocess_input(
-                    pc_input_placeholder, 
-                    self._config.input_config,
-                    self._is_training)
-        
-        with tf.variable_scope('img_input'):
+                tf.float32,
+                (self._batch_size, self._pc_sample_pts, self._pc_data_dim),
+                self.PL_PC_INPUTS,
+            )  # (B,P,C)
+
+            self._pc_pts_preprocessed, self._pc_intensities = self._pc_feature_extractor.preprocess_input(
+                pc_input_placeholder, self._config.input_config, self._is_training
+            )
+
+        with tf.variable_scope("img_input"):
             # Take variable size input images
             img_input_placeholder = self._add_placeholder(
                 tf.float32,
                 [self._batch_size, self._img_h, self._img_w, self._img_depth],
-                self.PL_IMG_INPUT)
-
-            self._img_preprocessed = \
-                self._img_feature_extractor.preprocess_input(img_input_placeholder)
-
-        with tf.variable_scope('pl_labels'):
-            self._add_placeholder(tf.float32, [self._batch_size, None, 8], 
-                                  self.PL_LABEL_SEGS) #(B,P,8)
-        
-        with tf.variable_scope('sample_info'):
-            # the calib matrix shape is (3 x 4)
-            self._add_placeholder(tf.float32, [self._batch_size, 3, 4], 
-                                  self.PL_CALIB_P2)
-=======
-                tf.float32,
-                (self._batch_size, self._pc_sample_pts, self._pc_data_dim),
-                self.PL_PC_INPUTS,
-            )  # (B,P,C)
-
-            self._pc_pts_preprocessed, self._pc_intensities = self._pc_feature_extractor.preprocess_input(
-                pc_input_placeholder, self._config.input_config, self._is_training
+                self.PL_IMG_INPUT,
+            )
+
+            self._img_preprocessed = self._img_feature_extractor.preprocess_input(
+                img_input_placeholder
             )
 
         with tf.variable_scope("pl_labels"):
@@ -265,7 +206,12 @@
             self._add_placeholder(
                 tf.float32, [self._batch_size, None, 7], self.PL_LABEL_BOXES
             )  # (B,m,7)
->>>>>>> 017bd3d1
+
+        with tf.variable_scope("sample_info"):
+            # the calib matrix shape is (3 x 4)
+            self._add_placeholder(
+                tf.float32, [self._batch_size, 3, 4], self.PL_CALIB_P2
+            )
 
     def _set_up_feature_extractors(self):
         """Sets up feature extractors and stores feature maps and
@@ -277,32 +223,16 @@
             self._is_training,
         )  # (B,P,3) (B,P,C)
 
+        self._img_fts, _ = self._img_feature_extractor.build(
+            self._img_preprocessed, self._is_training
+        )  # (B,H,W,C1)
+
         tf.summary.histogram("pc_fts", self._pc_fts)
 
     def _gather_residuals(
         self, res_x_norms, res_z_norms, res_theta_norms, bin_x, bin_z, bin_theta
     ):
-
-<<<<<<< HEAD
-        self._pc_pts, self._pc_fts = \
-            self._pc_feature_extractor.build(
-                self._pc_pts_preprocessed,
-                self._pc_fts_preprocessed,
-                self._is_training) #(B,P,3) (B,P,C)
-        
-        self._img_fts, _ = \
-            self._img_feature_extractor.build(
-                self._img_preprocessed,
-                self._is_training) #(B,H,W,C1)
-
-
-    def _gather_residuals(self, res_x_norms, res_z_norms, res_theta_norms,
-                                bin_x, bin_z, bin_theta):
-        
-        '''
-=======
-        """
->>>>>>> 017bd3d1
+        """
         Input:
             res_x_norms: (B,p,K)
             bin_x:(B,p)
@@ -384,25 +314,29 @@
 
         return mean_sizes
 
-<<<<<<< HEAD
     def _get_proj_indices(self, proj_pts2d):
-        '''
+        """
         Input:
             proj_pts2d: (B,P,2) [u,v] int32
         Output:
             proj_indices: (B,P,3) [b,u,v] int32
-        '''
-        '''
+        """
+        """
         TF version: (if P is not None)
         ##########
-        '''
+        """
         B = proj_pts2d.shape[0].value
         P = proj_pts2d.shape[1].value
         proj_indices = tf.concat(
-                          [tf.expand_dims(tf.tile(tf.reshape(tf.range(0,B), [B,1]), [1,P]), axis=-1), #(B,P,1)
-                           proj_pts2d],   #(B,P,2)
-                          axis=-1)    #(B,P,3)
-        '''
+            [
+                tf.expand_dims(
+                    tf.tile(tf.reshape(tf.range(0, B), [B, 1]), [1, P]), axis=-1
+                ),  # (B,P,1)
+                proj_pts2d,
+            ],  # (B,P,2)
+            axis=-1,
+        )  # (B,P,3)
+        """
         NumPy version: if P is None, by using tf.py_func, P should be determined
         #############
         B = proj_pts2d.shape[0]
@@ -411,97 +345,19 @@
                         (np.expand_dims(np.tile(np.arange(0, B).reshape((B,1)), (1,P)), axis=-1),
                          proj_pts2d),
                         axis=-1)
-        '''
+        """
         return proj_indices
 
-    def build(self):
-=======
     def build(self, **kwargs):
->>>>>>> 017bd3d1
 
         # Setup input placeholders
         self._set_up_input_pls()
 
         # Setup feature extractors
         self._set_up_feature_extractors()
-        
+
         # branch-1: foreground point segmentation
         #########################################
-<<<<<<< HEAD
-        with tf.variable_scope('foreground_segmentation'):
-            #TODO: num seg class should be 2 (bkg/fg), not num_classes + 1
-            seg_logits = pf.dense(self._pc_fts, self.num_classes + 1, 'seg_logits', 
-                                  self._is_training, with_bn=False, activation=None)    #(B,P,K)
-            seg_softmax = tf.nn.softmax(seg_logits, name='seg_softmax') #(B,P,K)
-            seg_preds = tf.argmax(seg_softmax, axis=-1, name='seg_predictions', output_type=tf.int32) #(B,P)
-            seg_scores = tf.reduce_max(seg_softmax[:,:,1:], axis=-1, name='seg_scores') #(B,P)
-            
-        label_segs = self.placeholders[self.PL_LABEL_SEGS] #(B,P,8)
-        label_cls = label_segs[:,:,0]
-        label_box_3d = label_segs[:,:,1:]
-        
-        # foreground point masking
-        with tf.variable_scope('fg_masking'):
-            if self._train_val_test in ['train', 'val']:
-                self._fg_mask = label_cls > 0 #(B,P)
-            else:
-               self._fg_mask = seg_preds > 0 #(B,P)
-            
-            fg_indices = model_util.point_cloud_masking(self._fg_mask, self.NUM_FG_POINT) #(B,F,2)
-            fg_pts = tf.reshape(tf.gather_nd(self._pc_pts, fg_indices),
-                                [self._batch_size, self.NUM_FG_POINT, self._pc_pts.shape[2].value]) #(B,F,3)
-            fg_fts = tf.reshape(tf.gather_nd(self._pc_fts, fg_indices),
-                                [self._batch_size, self.NUM_FG_POINT, self._pc_fts.shape[2].value]) #(B,F,C+C1)
-            fg_preds = tf.reshape(tf.gather_nd(seg_preds, fg_indices),
-                                  [self._batch_size, self.NUM_FG_POINT])  #(B,F)
-            fg_scores = tf.reshape(tf.gather_nd(seg_scores, fg_indices),
-                                   [self._batch_size, self.NUM_FG_POINT]) #(B,F)
-            fg_label_boxes_3d = tf.reshape(tf.gather_nd(label_box_3d, fg_indices),
-                                           [self._batch_size, self.NUM_FG_POINT, 7]) #(B,F,7)
-
-        # fuse fg pc + img features
-        #########################################
-        with tf.variable_scope('fts_fuse'):
-            proj_pts2d = projection.tf_rect_to_image(fg_pts, self.placeholders[self.PL_CALIB_P2]) #(B,F,2)
-            proj_pts2d = tf.cast(proj_pts2d, tf.int32) #(B,F,2)
-            proj_indices = self._get_proj_indices(proj_pts2d) #(B,F,3)
-            self._proj_indices = tf.gather(proj_indices, [0,2,1], axis=-1) # (B,F,3), image's shape is (y,x)
-            proj_img_fts = tf.gather_nd(self._img_fts, self._proj_indices) # (B,F,C1)
-            
-            fusion_mean_div_factor = 2.0
-            # If both img and pc probabilites are set to 1.0, don't do
-            # path drop.
-            if not (self._path_drop_probabilities[0] ==
-                    self._path_drop_probabilities[1] == 1.0):
-                with tf.variable_scope('rpn_path_drop'):
-
-                    random_values = tf.random_uniform(shape=[3],
-                                                      minval=0.0,
-                                                      maxval=1.0)
-
-                    img_mask, pc_mask = self.create_path_drop_masks(
-                        self._path_drop_probabilities[0],
-                        self._path_drop_probabilities[1],
-                        random_values)
-
-                    fg_fts = tf.multiply(fg_fts, pc_mask)
-                    proj_img_fts = tf.multiply(proj_img_fts, img_mask)
-
-                    self.img_path_drop_mask = img_mask
-                    self.pc_path_drop_mask = pc_mask
-
-                    # Overwrite the division factor
-                    fusion_mean_div_factor = img_mask + pc_mask
-
-            if self._fusion_method == 'mean':
-                assert(self._pc_fts.shape[-1].value == self._img_fts.shape[-1].value)
-                tf_features_sum = tf.add(fg_fts, proj_img_fts)
-                fg_fuse_fts = tf.divide(tf_features_sum, fusion_mean_div_factor) #(B,F,C)
-            elif self._fusion_method == 'concat':
-                fg_fuse_fts = tf.concat([fg_fts, proj_img_fts], axis=-1) #(B,F,C+C1)
-            else:
-                raise ValueError('Invalid fusion method', self._fusion_method)
-=======
         with tf.variable_scope("foreground_segmentation"):
             seg_logits = pf.dense(
                 self._pc_fts,
@@ -551,17 +407,65 @@
                     label_reg,
                     label_cls,
                 )
->>>>>>> 017bd3d1
+
+        # fuse fg pc + img features
+        #########################################
+        with tf.variable_scope("fts_fuse"):
+            proj_pts2d = projection.tf_rect_to_image(
+                proposal_pts, self.placeholders[self.PL_CALIB_P2]
+            )  # (B,P,2)
+            proj_pts2d = tf.cast(proj_pts2d, tf.int32)  # (B,P,2)
+            proj_indices = self._get_proj_indices(proj_pts2d)  # (B,P,3)
+            self._proj_indices = tf.gather(
+                proj_indices, [0, 2, 1], axis=-1
+            )  # (B,P,3), image's shape is (y,x)
+            proj_img_fts = tf.gather_nd(self._img_fts, self._proj_indices)  # (B,P,C1)
+
+            fusion_mean_div_factor = 2.0
+            # If both img and pc probabilites are set to 1.0, don't do
+            # path drop.
+            if not (
+                self._path_drop_probabilities[0]
+                == self._path_drop_probabilities[1]
+                == 1.0
+            ):
+                with tf.variable_scope("rpn_path_drop"):
+
+                    random_values = tf.random_uniform(shape=[3], minval=0.0, maxval=1.0)
+
+                    img_mask, pc_mask = self.create_path_drop_masks(
+                        self._path_drop_probabilities[0],
+                        self._path_drop_probabilities[1],
+                        random_values,
+                    )
+
+                    proposal_fts = tf.multiply(proposal_fts, pc_mask)
+                    proj_img_fts = tf.multiply(proj_img_fts, img_mask)
+
+                    self.img_path_drop_mask = img_mask
+                    self.pc_path_drop_mask = pc_mask
+
+                    # Overwrite the division factor
+                    fusion_mean_div_factor = img_mask + pc_mask
+
+            if self._fusion_method == "mean":
+                assert self._pc_fts.shape[-1].value == self._img_fts.shape[-1].value
+                tf_features_sum = tf.add(proposal_fts, proj_img_fts)
+                proposal_fuse_fts = tf.divide(
+                    tf_features_sum, fusion_mean_div_factor
+                )  # (B,P,C)
+            elif self._fusion_method == "concat":
+                proposal_fuse_fts = tf.concat(
+                    [proposal_fts, proj_img_fts], axis=-1
+                )  # (B,P,C+C1)
+            else:
+                raise ValueError("Invalid fusion method", self._fusion_method)
 
         # branch-2: bin-based 3D proposal generation
         #########################################
         with tf.variable_scope("bin_based_rpn"):
             # Parse rpn layers config
-<<<<<<< HEAD
-            fc_layers = [fg_fuse_fts]
-=======
-            fc_layers = [proposal_fts]
->>>>>>> 017bd3d1
+            fc_layers = [proposal_fuse_fts]
             layers_config = self._config.layers_config.rpn_config.fc_layer
             for layer_idx, layer_param in enumerate(layers_config):
                 C = layer_param.C
@@ -600,26 +504,9 @@
             )  # (B,P)
 
             res_x_norm, res_z_norm, res_theta_norm = self._gather_residuals(
-<<<<<<< HEAD
-                res_x_norms, res_z_norms, res_theta_norms, bin_x, bin_z, bin_theta)
-            
-            mean_sizes = self._gather_mean_sizes(
-                tf.convert_to_tensor(np.asarray(self._cluster_sizes, dtype=np.float32)), fg_preds)
-            
-            with tf.variable_scope('decoding'):
-                proposals = bin_based_box3d_encoder.tf_decode(
-                        fg_pts, 0,
-                        bin_x, res_x_norm,
-                        bin_z, res_z_norm,
-                        bin_theta, res_theta_norm,
-                        res_y, res_size, mean_sizes,
-                        self.S, self.DELTA, self.R, self.DELTA_THETA) # (B,F,7)
-            
-=======
                 res_x_norms, res_z_norms, res_theta_norms, bin_x, bin_z, bin_theta
             )
 
->>>>>>> 017bd3d1
             # NMS
             if self._train_val_test == "train":
                 # to speed up training, skip NMS, as we don't care what top_* is during training
@@ -680,85 +567,6 @@
                 oriented_NMS = True
                 print("RPN oriented_NMS = " + str(oriented_NMS))
                 # BEV-NMS and ignore multiclass
-<<<<<<< HEAD
-                with tf.variable_scope('bev_nms'):
-                    def sb_nms_fn(args):
-                        (sb_boxes, sb_scores) = args
-                        if oriented_NMS: 
-                            sb_nms_indices = tf.py_func(
-                                oriented_nms.nms,
-                                [sb_boxes, sb_scores, 
-                                tf.constant(self._nms_iou_thresh), tf.constant(self._nms_size)],
-                                tf.int32)
-                        else:
-                            sb_nms_indices = tf.image.non_max_suppression(
-                                sb_boxes,
-                                sb_scores,
-                                max_output_size=self._nms_size,
-                                iou_threshold=self._nms_iou_thresh)
-                        
-                        sb_nms_indices = tf.pad(sb_nms_indices, 
-                                            [[0, self._nms_size-tf.shape(sb_nms_indices)[0]]], mode='CONSTANT', constant_values=-1)
-                        return sb_nms_indices
-                    
-                    bin_x_scores = tf.reduce_max(tf.nn.softmax(bin_x_logits), axis=-1)
-                    bin_z_scores = tf.reduce_max(tf.nn.softmax(bin_z_logits), axis=-1)
-                    bin_theta_scores = tf.reduce_max(tf.nn.softmax(bin_theta_logits), axis=-1)
-                    confidence = fg_scores * bin_x_scores * bin_z_scores * bin_theta_scores
-                    nms_indices = tf.map_fn(
-                        sb_nms_fn,
-                        elems=[bev_proposal_boxes, confidence],
-                        dtype=tf.int32)
-            
-        ######################################################
-        # GTs for the loss function & metrics
-        ######################################################
-        # Ground Truth Seg
-        with tf.variable_scope('seg_one_hot_classes'):
-            segs_gt_one_hot = tf.one_hot(
-                tf.to_int32(label_cls), depth=self.num_classes + 1,
-                on_value=1.0,
-                off_value=0.0)
-        
-        with tf.variable_scope('segmentation_accuracy'):
-            num_fg_pts = tf.reduce_sum(tf.cast(self._fg_mask, tf.float32)) / self._batch_size
-            tf.summary.scalar('foreground_points_num', num_fg_pts)
-            # seg accuracy
-            all_ones = tf.ones_like(seg_preds, dtype=tf.float32)
-            num_total_pts = tf.reduce_sum(all_ones)
-            seg_correct = tf.equal(seg_preds, tf.to_int32(label_cls))
-            #seg_accuracy = tf.reduce_mean(seg_correct)
-            seg_accuracy = tf.reduce_sum(tf.cast(seg_correct, tf.float32)) / num_total_pts
-            tf.summary.scalar('segmentation_accuracy', seg_accuracy)
-        
-        # Ground Truth Box Cls/Reg
-        with tf.variable_scope('box_cls_reg_gt'):
-            (bin_x_gt, res_x_gt, bin_z_gt, res_z_gt, 
-             bin_theta_gt, res_theta_gt, res_y_gt, res_size_gt) = bin_based_box3d_encoder.tf_encode(
-                fg_pts, 0, fg_label_boxes_3d, mean_sizes,
-                self.S, self.DELTA, self.R, self.DELTA_THETA)
-            
-            bin_x_gt_one_hot = tf.one_hot(
-                tf.to_int32(bin_x_gt), depth=int(2 * self.S / self.DELTA),
-                on_value=1.0,
-                off_value=0.0)
-            
-            bin_z_gt_one_hot = tf.one_hot(
-                tf.to_int32(bin_z_gt), depth=int(2 * self.S / self.DELTA),
-                on_value=1.0,
-                off_value=0.0)
-            
-            bin_theta_gt_one_hot = tf.one_hot(
-                tf.to_int32(bin_theta_gt), depth=int(2 * self.R / self.DELTA_THETA),
-                on_value=1.0,
-                off_value=0.0)
-        
-        ######################################################
-        # Prediction Dict
-        ######################################################
-        predictions = dict()
-        if self._train_val_test in ['train', 'val']:
-=======
                 with tf.variable_scope("bev_nms"):
 
                     def sb_nms_fn(x):
@@ -858,7 +666,6 @@
             # Prediction Dict
             ######################################################
             predictions = dict()
->>>>>>> 017bd3d1
             predictions[self.PRED_SEG_SOFTMAX] = seg_softmax
             predictions[self.PRED_SEG_GT] = segs_gt_one_hot
 
@@ -873,21 +680,6 @@
             )
 
             # Foreground BOX ground truth
-<<<<<<< HEAD
-            predictions[self.PRED_FG_CLS_GT] = (bin_x_gt_one_hot, bin_z_gt_one_hot, bin_theta_gt_one_hot)
-            predictions[self.PRED_FG_REG_GT] = (res_x_gt, res_z_gt, res_theta_gt, res_y_gt, res_size_gt)
-
-            # Proposals after nms
-            predictions[self.PRED_NMS_INDICES] = nms_indices
-            predictions[self.PRED_PROPOSALS] = proposals
-            predictions[self.PRED_OBJECTNESS_SOFTMAX] = fg_scores
-        else:
-            # self._train_val_test == 'test'
-            predictions[self.PRED_SEG_SOFTMAX] = seg_softmax
-            predictions[self.PRED_NMS_INDICES] = nms_indices
-            predictions[self.PRED_PROPOSALS] = proposals
-            predictions[self.PRED_OBJECTNESS_SOFTMAX] = fg_scores
-=======
             predictions[self.PRED_CLS_GT] = (
                 bin_x_gt_one_hot,
                 bin_z_gt_one_hot,
@@ -926,7 +718,6 @@
             predictions[self.SAVE_RPN_FTS] = self._pc_fts
             predictions[self.SAVE_RPN_INTENSITY] = self._pc_intensities
             predictions[self.SAVE_RPN_FG_MASK] = self._foreground_mask
->>>>>>> 017bd3d1
         return predictions
 
     def _parse_rpn_output(self, rpn_output):
@@ -1026,91 +817,49 @@
             if self._train_val_test == "train":
                 # Get the a random sample from the remaining epoch
                 batch_data, sample_names = self.dataset.next_batch(
-                    batch_size, True, model="rpn", pc_sample_pts=self._pc_sample_pts
+                    batch_size,
+                    True,
+                    model="rpn",
+                    pc_sample_pts=self._pc_sample_pts,
+                    img_w=self._img_w,
+                    img_h=self._img_h,
                 )
 
             else:  # self._train_val_test == "val"
                 # Load samples in order for validation
                 batch_data, sample_names = self.dataset.next_batch(
-                    batch_size, False, model="rpn", pc_sample_pts=self._pc_sample_pts
+                    batch_size,
+                    False,
+                    model="rpn",
+                    pc_sample_pts=self._pc_sample_pts,
+                    img_w=self._img_w,
+                    img_h=self._img_h,
                 )
         else:
             # For testing, any sample should work
             if sample_index is not None:
                 samples = self.dataset.load_samples(
-                    [sample_index], model="rpn", pc_sample_pts=self._pc_sample_pts
+                    [sample_index],
+                    model="rpn",
+                    pc_sample_pts=self._pc_sample_pts,
+                    img_w=self._img_w,
+                    img_h=self._img_h,
                 )
                 batch_data, sample_names = self.dataset.collate_batch(samples)
             else:
-<<<<<<< HEAD
-                samples = self.dataset.next_batch(batch_size=batch_size, shuffle=False)
-        
-        if self._is_training:
-            offset = int(random.gauss(0, self._pc_sample_pts * self._pc_sample_pts_variance))
-            offset = max(offset, -self._pc_sample_pts * self._pc_sample_pts_clip)
-            offset = min(offset, self._pc_sample_pts * self._pc_sample_pts_clip)
-            pc_sample_pts = int(self._pc_sample_pts + offset)
-        else:
-            pc_sample_pts = self._pc_sample_pts
-        
-        batch_pc_inputs = []
-        batch_label_segs = []
-        batch_img_inputs = []
-        batch_calib_inputs = []
-        self._samples_info.clear()
-        for sample in samples:
-            # Network input data
-            pc_input = sample.get(constants.KEY_POINT_CLOUD)
-            label_seg = sample.get(constants.KEY_LABEL_SEG)
-            img_input = sample.get(constants.KEY_IMAGE_INPUT)
-            stereo_calib_p2 = sample.get(constants.KEY_STEREO_CALIB_P2)
-            sample_name = sample.get(constants.KEY_SAMPLE_NAME)
-            
-            def random_sample(pool_size, sample_num):
-                if pool_size > sample_num:
-                    choices = np.random.choice(pool_size, sample_num, replace=False)
-                else:
-                    choices = np.concatenate((np.random.choice(pool_size, pool_size, replace=False),
-                                              np.random.choice(pool_size, sample_num - pool_size, replace=True)))
-                return choices
-            
-            pool_size = pc_input.shape[0]
-            while True: 
-                choices = random_sample(pool_size, pc_sample_pts)
-                pc_input_sampled = pc_input[choices]
-                label_seg_sampled = label_seg[choices]
-                
-                foreground_point_num = label_seg_sampled[label_seg_sampled[:, 0] > 0].shape[0]
-                if foreground_point_num > 0 or self._train_val_test == 'test':
-                    break
-            
-            batch_pc_inputs.append(pc_input_sampled)
-            batch_label_segs.append(label_seg_sampled)
-            img_input_resized = cv2.resize(img_input, (self._img_w, self._img_h))
-            batch_img_inputs.append(img_input_resized)
-            stereo_calib_p2[0,:] *= (self._img_w / img_input.shape[1])
-            stereo_calib_p2[1,:] *= (self._img_h / img_input.shape[0])
-            batch_calib_inputs.append(stereo_calib_p2)
-            
-            # Temporary sample info for debugging
-            self._samples_info.append(sample_name)
-=======
                 batch_data, sample_names = self.dataset.next_batch(
-                    batch_size, False, model="rpn", pc_sample_pts=self._pc_sample_pts
-                )
->>>>>>> 017bd3d1
+                    batch_size,
+                    False,
+                    model="rpn",
+                    pc_sample_pts=self._pc_sample_pts,
+                    img_w=self._img_w,
+                    img_h=self._img_h,
+                )
 
         # this is a list to match the explicit shape for the placeholder
         # self._placeholder_inputs[self.PL_IMG_IDX] = [int(sample_name)]
 
         # Fill in the rest
-<<<<<<< HEAD
-        self._placeholder_inputs[self.PL_PC_INPUT] = np.asarray(batch_pc_inputs)
-        self._placeholder_inputs[self.PL_LABEL_SEGS] = np.asarray(batch_label_segs)
-        self._placeholder_inputs[self.PL_IMG_INPUT] = np.asarray(batch_img_inputs)
-        self._placeholder_inputs[self.PL_CALIB_P2] = np.asarray(batch_calib_inputs)
-        
-=======
         # self._placeholder_inputs[self.PL_IMG_INPUT] = image_input
         self._placeholder_inputs[self.PL_PC_INPUTS] = batch_data[
             constants.KEY_POINT_CLOUD
@@ -1124,12 +873,17 @@
         self._placeholder_inputs[self.PL_LABEL_BOXES] = batch_data[
             constants.KEY_LABEL_BOXES_3D
         ]
+        self._placeholder_inputs[self.PL_IMG_INPUT] = batch_data[
+            constants.KEY_IMAGE_INPUT
+        ]
+        self._placeholder_inputs[self.PL_CALIB_P2] = batch_data[
+            constants.KEY_STEREO_CALIB_P2
+        ]
         # Sample Info
         self._sample_names = sample_names
         # img_idx is a list to match the placeholder shape
         # self._placeholder_inputs[self.PL_IMG_IDX] = [int(sample_name)]
 
->>>>>>> 017bd3d1
         # Create a feed_dict and fill it with input values
         feed_dict = dict()
         for key, value in self.placeholders.items():
@@ -1177,13 +931,6 @@
                     )
                 with tf.variable_scope("cls_norm"):
                     # normalize by the number of foreground pts
-<<<<<<< HEAD
-                    num_fg_pts = self._batch_size * self.NUM_FG_POINT
-                    bin_classification_loss /= num_fg_pts
-                    tf.summary.scalar('bin_classification', bin_classification_loss)
-
-            with tf.variable_scope('regression'):
-=======
                     num_foreground_pts = tf.reduce_sum(
                         tf.cast(self._foreground_mask, tf.float32)
                     )
@@ -1195,7 +942,6 @@
                     tf.summary.scalar("bin_classification", bin_classification_loss)
 
             with tf.variable_scope("regression"):
->>>>>>> 017bd3d1
                 reg_loss = losses.WeightedSmoothL1Loss()
                 reg_loss_weight = self._config.loss_config.reg_loss_weight
                 regression_loss = 0.0
@@ -1217,12 +963,6 @@
                     )
                 with tf.variable_scope("reg_norm"):
                     # normalize by the number of foreground pts
-<<<<<<< HEAD
-                    regression_loss /= num_fg_pts
-                    tf.summary.scalar('regression', regression_loss)
-            
-            with tf.variable_scope('rpn_loss'):
-=======
                     regression_loss = tf.cond(
                         tf.greater(num_foreground_pts, 0),
                         true_fn=lambda: regression_loss / num_foreground_pts,
@@ -1231,7 +971,6 @@
                     tf.summary.scalar("regression", regression_loss)
 
             with tf.variable_scope("rpn_loss"):
->>>>>>> 017bd3d1
                 rpn_loss = segmentation_loss + bin_classification_loss + regression_loss
 
         loss_dict = {
@@ -1241,11 +980,8 @@
         }
 
         return loss_dict, rpn_loss
-    
-    def create_path_drop_masks(self,
-                               p_img,
-                               p_bev,
-                               random_values):
+
+    def create_path_drop_masks(self, p_img, p_bev, random_values):
         """Determines global path drop decision based on given probabilities.
 
         Args:
@@ -1261,9 +997,11 @@
                 depending on the final coin flip probability.
         """
 
-        def keep_branch(): return tf.constant(1.0)
-
-        def kill_branch(): return tf.constant(0.0)
+        def keep_branch():
+            return tf.constant(1.0)
+
+        def kill_branch():
+            return tf.constant(0.0)
 
         # The logic works as follows:
         # We have flipped 3 coins, first determines the chance of keeping
@@ -1271,36 +1009,41 @@
         # makes the final decision in the case where both branches were killed
         # off, otherwise the initial img and bev chances are kept.
 
-        img_chances = tf.case([(tf.less(random_values[0], p_img),
-                                keep_branch)], default=kill_branch)
-
-        bev_chances = tf.case([(tf.less(random_values[1], p_bev),
-                                keep_branch)], default=kill_branch)
+        img_chances = tf.case(
+            [(tf.less(random_values[0], p_img), keep_branch)], default=kill_branch
+        )
+
+        bev_chances = tf.case(
+            [(tf.less(random_values[1], p_bev), keep_branch)], default=kill_branch
+        )
 
         # Decision to determine whether both branches were killed off
-        third_flip = tf.logical_or(tf.cast(img_chances, dtype=tf.bool),
-                                   tf.cast(bev_chances, dtype=tf.bool))
+        third_flip = tf.logical_or(
+            tf.cast(img_chances, dtype=tf.bool), tf.cast(bev_chances, dtype=tf.bool)
+        )
         third_flip = tf.cast(third_flip, dtype=tf.float32)
 
         # Make a second choice, for the third case
         # Here we use a 50/50 chance to keep either image or bev
         # If its greater than 0.5, keep the image
-        img_second_flip = tf.case([(tf.greater(random_values[2], 0.5),
-                                    keep_branch)],
-                                  default=kill_branch)
+        img_second_flip = tf.case(
+            [(tf.greater(random_values[2], 0.5), keep_branch)], default=kill_branch
+        )
         # If its less than or equal to 0.5, keep bev
-        bev_second_flip = tf.case([(tf.less_equal(random_values[2], 0.5),
-                                    keep_branch)],
-                                  default=kill_branch)
+        bev_second_flip = tf.case(
+            [(tf.less_equal(random_values[2], 0.5), keep_branch)], default=kill_branch
+        )
 
         # Use lambda since this returns another condition and it needs to
         # be callable
-        final_img_mask = tf.case([(tf.equal(third_flip, 1),
-                                   lambda: img_chances)],
-                                 default=lambda: img_second_flip)
-
-        final_bev_mask = tf.case([(tf.equal(third_flip, 1),
-                                   lambda: bev_chances)],
-                                 default=lambda: bev_second_flip)
+        final_img_mask = tf.case(
+            [(tf.equal(third_flip, 1), lambda: img_chances)],
+            default=lambda: img_second_flip,
+        )
+
+        final_bev_mask = tf.case(
+            [(tf.equal(third_flip, 1), lambda: bev_chances)],
+            default=lambda: bev_second_flip,
+        )
 
         return final_img_mask, final_bev_mask