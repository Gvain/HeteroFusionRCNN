--- conflicted
+++ resolved
@@ -251,11 +251,7 @@
         ##########
         """
         B = tf.shape(bin_x)[0]
-<<<<<<< HEAD
-        p = tf.shape(bin_x)[1]  # maybe None
-=======
         p = tf.shape(bin_x)[1]
->>>>>>> 953ce131
         Bs = tf.range(B)
         ps = tf.range(p)
         mB, mp = tf.meshgrid(Bs, ps)
