import numpy as np
import tensorflow as tf

from avod.builders import feature_extractor_builder
from avod.core import bin_based_box3d_encoder
from avod.core import constants
from avod.core import losses
from avod.core import model
from avod.core import projection
from avod.core import pointfly as pf
from avod.core.anchor_generators import grid_anchor_3d_generator
from avod.core import compute_iou
from avod.core.models import model_util


class RpnModel(model.DetectionModel):
    ##############################
    # Keys for Placeholders
    ##############################
    PL_PC_INPUTS = "pc_inputs_pl"
    PL_LABEL_SEGS = "label_segs_pl"
    PL_LABEL_REGS = "label_regs_pl"
    PL_LABEL_BOXES = "label_boxes_pl"
    PL_IMG_INPUT = "img_input_pl"
    PL_CALIB_P2 = "frame_calib_p2"

    ##############################
    # Keys for Predictions
    ##############################
    PRED_SEG_SOFTMAX = "rpn_seg_softmax"
    PRED_SEG_GT = "rpn_seg_gt"

    PRED_CLS = "rpn_cls"
    PRED_REG = "rpn_reg"
    PRED_CLS_GT = "rpn_cls_gt"
    PRED_REG_GT = "rpn_reg_gt"

    PRED_PROPOSALS = "rpn_proposals"
    PRED_OBJECTNESS_SOFTMAX = "rpn_objectness_softmax"
    PRED_NUM_PROPOSALS_BEFORE_PADDING = "rpn_num_proposals_before_padding"

    PRED_IOU_2D = "rpn_proposal_gt_iou_2d"
    PRED_IOU_3D = "rpn_proposal_gt_iou_3d"

    ##############################
    # Keys for SAVE RPN FEATURE
    ##############################
    SAVE_RPN_PTS = "save_rpn_pts"
    SAVE_RPN_FTS = "save_rpn_fts"
    SAVE_RPN_INTENSITY = "save_rpn_intensity"
    SAVE_RPN_FG_MASK = "save_rpn_fg_mask"
    SAVE_RPN_IMG_FTS = "save_rpn_img_fts"

    ##############################
    # Keys for Loss
    ##############################
    LOSS_RPN_SEGMENTATION = "rpn_seg_loss"
    LOSS_RPN_BIN_CLASSIFICATION = "rpn_cls_loss"
    LOSS_RPN_REGRESSION = "rpn_reg_loss"

    def __init__(self, model_config, train_val_test, dataset, batch_size=2):
        """
        Args:
            model_config: configuration for the model
            train_val_test: "train", "val", or "test"
            dataset: the dataset that will provide samples and ground truth
        """

        # Sets model configs (_config)
        super(RpnModel, self).__init__(model_config)

        self._batch_size = batch_size

        if train_val_test not in ["train", "val", "test"]:
            raise ValueError(
                "Invalid train_val_test value,"
                'should be one of ["train", "val", "test"]'
            )
        self._train_val_test = train_val_test

        self._is_training = self._train_val_test == "train"

        # Input config
        input_config = self._config.input_config
        self._pc_sample_pts = input_config.pc_sample_pts
        self._pc_data_dim = input_config.pc_data_dim
        self._pc_sample_pts_variance = input_config.pc_sample_pts_variance
        self._pc_sample_pts_clip = input_config.pc_sample_pts_clip
        self.NUM_FG_POINT = 2048

        self._img_h = input_config.img_dims_h
        self._img_w = input_config.img_dims_w
        self._img_depth = input_config.img_depth

        # Rpn config
        rpn_config = self._config.rpn_config
        self._use_intensity_feature = rpn_config.rpn_use_intensity_feature
        self._fusion_method = rpn_config.rpn_fusion_method
        self._fixed_num_proposal_nms = rpn_config.rpn_fixed_num_proposal_nms

        if self._train_val_test in ["train", "val"]:
            self._pre_nms_size = rpn_config.rpn_train_pre_nms_size
            self._post_nms_size = rpn_config.rpn_train_post_nms_size
            self._nms_iou_thresh = rpn_config.rpn_train_nms_iou_thresh
        else:
            self._pre_nms_size = rpn_config.rpn_test_pre_nms_size
            self._post_nms_size = rpn_config.rpn_test_post_nms_size
            self._nms_iou_thresh = rpn_config.rpn_test_nms_iou_thresh

        assert (
            self._pre_nms_size >= self._post_nms_size
        ), "post nms size must be no greater than pre nms size"

        self.Ss = np.asarray(rpn_config.rpn_xz_search_range)
        self.DELTAs = np.asarray(rpn_config.rpn_xz_bin_len)
        self.NUM_BIN_X = int(2 * self.Ss[0] / self.DELTAs[0])
        self.NUM_BIN_Z = self.NUM_BIN_X

        self.R = rpn_config.rpn_theta_search_range * np.pi
        self.DELTA_THETA = 2 * self.R / rpn_config.rpn_theta_bin_num
        self.NUM_BIN_THETA = rpn_config.rpn_theta_bin_num

        # Feature Extractor Nets
        self._pc_feature_extractor = feature_extractor_builder.get_extractor(
            self._config.layers_config.pc_feature_extractor
        )
        self._img_feature_extractor = feature_extractor_builder.get_extractor(
            self._config.layers_config.img_feature_extractor
        )
        # Network input placeholders
        self.placeholders = dict()

        # Inputs to network placeholders
        self._placeholder_inputs = dict()

        # Information about the current sample
        self._sample_names = []

        # Dataset
        self.dataset = dataset
        self.num_classes = dataset.num_classes
        # Overwrite the dataset's variable with the config
        self.dataset.train_val_test = self._train_val_test
        self._area_extents = self.dataset.kitti_utils.area_extents
        self._bev_extents = self.dataset.kitti_utils.bev_extents
        self._cluster_sizes, _ = self.dataset.get_cluster_info()
        self._anchor_strides = self.dataset.kitti_utils.anchor_strides
        self._anchor_generator = grid_anchor_3d_generator.GridAnchor3dGenerator()

        self._train_on_all_samples = self._config.train_on_all_samples
        self._eval_all_samples = self._config.eval_all_samples
        # Overwrite the dataset's variable with the config
        self.dataset.train_on_all_samples = self._train_on_all_samples
        self.dataset.eval_all_samples = self._eval_all_samples

        self._path_drop_probabilities = self._config.path_drop_probabilities
        if self._train_val_test in ["val", "test"]:
            # Disable path-drop, this should already be disabled inside the
            # evaluator, but just in case.
            self._path_drop_probabilities[0] = 1.0
            self._path_drop_probabilities[1] = 1.0

    def _add_placeholder(self, dtype, shape, name):
        placeholder = tf.placeholder(dtype, shape, name)
        self.placeholders[name] = placeholder
        return placeholder

    def _set_up_input_pls(self):
        """Sets up input placeholders by adding them to self._placeholders.
        Keys are defined as self.PL_*.
        """
        with tf.variable_scope("pc_input"):
            # Placeholder for PC input, to be filled in with feed_dict
            pc_input_placeholder = self._add_placeholder(
                tf.float32,
                (self._batch_size, self._pc_sample_pts, self._pc_data_dim),
                self.PL_PC_INPUTS,
            )  # (B,P,C)

            self._pc_pts_preprocessed, self._pc_intensities = self._pc_feature_extractor.preprocess_input(
                pc_input_placeholder, self._config.input_config, self._is_training
            )

        with tf.variable_scope("img_input"):
            img_input_placeholder = self._add_placeholder(
                tf.float32,
                [self._batch_size, self._img_h, self._img_w, self._img_depth],
                self.PL_IMG_INPUT,
            )

            self._img_preprocessed = self._img_feature_extractor.preprocess_input(
                img_input_placeholder
            )

        with tf.variable_scope("pl_labels"):
            self._add_placeholder(
                tf.float32, [self._batch_size, self._pc_sample_pts], self.PL_LABEL_SEGS
            )  # (B,P)

            self._add_placeholder(
                tf.float32,
                [self._batch_size, self._pc_sample_pts, 7],
                self.PL_LABEL_REGS,
            )  # (B,P,7)

            self._add_placeholder(
                tf.float32, [self._batch_size, None, 7], self.PL_LABEL_BOXES
            )  # (B,m,7)

        with tf.variable_scope("sample_info"):
            # the calib matrix shape is (3 x 4)
            self._add_placeholder(
                tf.float32, [self._batch_size, 3, 4], self.PL_CALIB_P2
            )

    def _set_up_feature_extractors(self):
        """Sets up feature extractors and stores feature maps and
        bottlenecks as member variables.
        """
        self._pc_pts, self._pc_fts = self._pc_feature_extractor.build(
            self._pc_pts_preprocessed,
            self._pc_intensities if self._use_intensity_feature else None,
            self._is_training,
        )  # (B,P,3) (B,P,C)

        self._img_fts, _ = self._img_feature_extractor.build(
            self._img_preprocessed, self._is_training
        )  # (B,H,W,C1)

        proj_pts2d = projection.tf_rect_to_image(
            self._pc_pts, self.placeholders[self.PL_CALIB_P2]
        )  # (B,P,2)
        proj_pts2d = tf.cast(proj_pts2d, tf.int32)  # (B,P,2)
        proj_indices = self._get_proj_indices(proj_pts2d)  # (B,P,3)
        proj_indices = tf.gather(
            proj_indices, [0, 2, 1], axis=-1
        )  # (B,P,3), image's shape is (y,x)
        self._proj_img_fts = tf.gather_nd(self._img_fts, proj_indices)  # (B,P,C1)

    def _gather_cls_proposals(self, proposals, cls):
        B = tf.shape(cls)[0]
        P = tf.shape(cls)[1]
        Bs = tf.range(B)
        Ps = tf.range(P)
        mB, mP = tf.meshgrid(Bs, Ps)
        BP = tf.stack([tf.transpose(mB), tf.transpose(mP)], axis=2)  # (B,P,2)
        BPK = tf.concat([BP, tf.reshape(cls, [B, P, 1])], axis=2)  # (B,P,3)
        proposals = tf.gather_nd(proposals, BPK)  # (B,P,7)
        return proposals

    def _gather_residuals(
        self, res_x_norms, res_z_norms, res_theta_norms, bin_x, bin_z, bin_theta
    ):
        """
        Input:
            res_x_norms: (B,P,K,C)
            bin_x:(B,P,K)
        return:
            res_x_norm: (B,P,K)

        TF version: (if p is not None)
        ##########
        """
        B = tf.shape(bin_x)[0]
        P = tf.shape(bin_x)[1]
        K = tf.shape(bin_x)[2]
        Bs = tf.range(B)
        Ps = tf.range(P)
        Ks = tf.range(K)
        mP, mB, mK = tf.meshgrid(Ps, Bs, Ks)
        BPK = tf.stack([mB, mP, mK], axis=3)  # (B,P,K,3)

        BPKC_x = tf.concat([BPK, tf.reshape(bin_x, [B, P, K, 1])], axis=3)  # (B,P,K,4)
        res_x_norm = tf.gather_nd(res_x_norms, BPKC_x)  # (B,P,K)

        BPKC_z = tf.concat([BPK, tf.reshape(bin_z, [B, P, K, 1])], axis=3)  # (B,P,K,4)
        res_z_norm = tf.gather_nd(res_z_norms, BPKC_z)  # (B,P,K)

        BPKC_theta = tf.concat(
            [BPK, tf.reshape(bin_theta, [B, P, K, 1])], axis=3
        )  # (B,P,K,4)
        res_theta_norm = tf.gather_nd(res_theta_norms, BPKC_theta)  # (B,P,K)

        """
        NumPy version: if p is None, by using tf.py_func, p should be determined
        #############
        res_x_norm = np.take_along_axis(res_x_norms, np.expand_dims(bin_x, -1), axis=-1) #(B,p,1)
        res_x_norm = np.squeeze(res_x_norm, -1)
        res_z_norm = np.take_along_axis(res_z_norms, np.expand_dims(bin_z, -1), axis=-1) #(B,p,1)
        res_z_norm = np.squeeze(res_z_norm, -1)
        res_theta_norm = np.take_along_axis(res_theta_norms, np.expand_dims(bin_theta, -1), axis=-1) #(B,p,1)
        res_theta_norm = np.squeeze(res_theta_norm, -1)
        """

        return res_x_norm, res_z_norm, res_theta_norm

    def _gather_cls_residuals(
        self, res_x_norms, res_z_norms, res_theta_norms, cls, bin_x, bin_z, bin_theta
    ):
        """
        Input:
            res_x_norms: (B,P,K,C)
            cls: (B,P)
            bin_x:(B,P)
        return:
            res_x_norm: (B,P)

        TF version: (if p is not None)
        ##########
        """
        B = tf.shape(cls)[0]
        P = tf.shape(cls)[1]
        Bs = tf.range(B)
        Ps = tf.range(P)
        mB, mP = tf.meshgrid(Bs, Ps)
        BP = tf.stack([tf.transpose(mB), tf.transpose(mP)], axis=2)  # (B,P,2)

        BPKC_x = tf.concat(
            [BP, tf.reshape(cls, [B, P, 1]), tf.reshape(bin_x, [B, P, 1])], axis=2
        )  # (B,P,4)
        res_x_norm = tf.gather_nd(res_x_norms, BPKC_x)  # (B,P)

        BPKC_z = tf.concat(
            [BP, tf.reshape(cls, [B, P, 1]), tf.reshape(bin_z, [B, P, 1])], axis=2
        )  # (B,P,4)
        res_z_norm = tf.gather_nd(res_z_norms, BPKC_z)  # (B,P)

        BPKC_theta = tf.concat(
            [BP, tf.reshape(cls, [B, P, 1]), tf.reshape(bin_theta, [B, P, 1])], axis=2
        )  # (B,P,4)
        res_theta_norm = tf.gather_nd(res_theta_norms, BPKC_theta)  # (B,P)

        return res_x_norm, res_z_norm, res_theta_norm

    def _gather_cls_preds(
        self, bin_x_logits, bin_z_logits, bin_theta_logits, res_y, res_size_norm, cls
    ):
        B = tf.shape(cls)[0]
        P = tf.shape(cls)[1]
        Bs = tf.range(B)
        Ps = tf.range(P)
        mB, mP = tf.meshgrid(Bs, Ps)
        BP = tf.stack([tf.transpose(mB), tf.transpose(mP)], axis=2)  # (B,P,2)

        BPK_x = tf.concat([BP, tf.reshape(cls, [B, P, 1])], axis=2)  # (B,P,3)

        bin_x_logits = tf.gather_nd(bin_x_logits, BPK_x)  # (B,P,C)
        bin_z_logits = tf.gather_nd(bin_z_logits, BPK_x)  # (B,P,C)
        bin_theta_logits = tf.gather_nd(bin_theta_logits, BPK_x)  # (B,P,C)
        res_y = tf.gather_nd(res_y, BPK_x)  # (B,P)
        res_size_norm = tf.gather_nd(res_size_norm, BPK_x)  # (B,P,3)

        return bin_x_logits, bin_z_logits, bin_theta_logits, res_y, res_size_norm

    def _gather_cls_gt(self, bin_x_gt, res_x_norm_gt, bin_z_gt, res_z_norm_gt, cls):

        B = tf.shape(cls)[0]
        P = tf.shape(cls)[1]
        Bs = tf.range(B)
        Ps = tf.range(P)
        mB, mP = tf.meshgrid(Bs, Ps)
        BP = tf.stack([tf.transpose(mB), tf.transpose(mP)], axis=2)  # (B,P,2)

        BPK = tf.concat([BP, tf.reshape(cls, [B, P, 1])], axis=2)  # (B,P,3)

        bin_x_gt = tf.gather_nd(bin_x_gt, BPK)  # (B,P)
        res_x_norm_gt = tf.gather_nd(res_x_norm_gt, BPK)  # (B,P)
        bin_z_gt = tf.gather_nd(bin_z_gt, BPK)  # (B,P)
        res_z_norm_gt = tf.gather_nd(res_z_norm_gt, BPK)  # (B,P)

        return bin_x_gt, res_x_norm_gt, bin_z_gt, res_z_norm_gt

    def _gather_cls_mean_sizes(self, cluster_sizes, cls):
        """
        Input:
            cluster_sizes: (Klass, Cluster=1, 3) [l,w,h], Klass is 0-based
            cls: (B,p), [klass], kclass is 1-based, 0-background
        Output
            mean_sizes: (B,p,3) [l,w,h]

        TF version: (if p is not None)
        ##########
        """
        B = tf.shape(cls)[0]
        p = tf.shape(cls)[1]
        Bs = tf.range(B)
        ps = tf.range(p)
        mB, mp = tf.meshgrid(Bs, ps)
        Bp = tf.stack([tf.transpose(mB), tf.transpose(mp)], axis=2)  # (B,p,2)

        K_mean_sizes = tf.reshape(cluster_sizes, [-1, 3])
        # insert 0-background mean size as mean size of all foreground class
        K_mean_sizes = tf.concat(
            [tf.expand_dims(tf.reduce_mean(K_mean_sizes, 0), axis=0), K_mean_sizes],
            axis=0,
        )
        pK_mean_sizes = tf.tile(tf.expand_dims(K_mean_sizes, 0), [p, 1, 1])
        BpK_mean_sizes = tf.tile(tf.expand_dims(pK_mean_sizes, 0), [B, 1, 1, 1])

        BpK = tf.concat([Bp, tf.reshape(cls, [B, p, 1])], axis=2)  # (B,p,3)
        mean_sizes = tf.gather_nd(BpK_mean_sizes, BpK)

        """
        NumPy version: if p is None, by using tf.py_func, p should be determined
        #############
        K_mean_sizes = np.reshape(cluster_sizes, (-1,3))
        K_mean_sizes = np.vstack([np.mean(K_mean_sizes, axis=0), K_mean_sizes]) # insert 0-background
        mean_sizes = K_mean_sizes[cls]
        return mean_sizes.astype(np.float32)
        """

        return mean_sizes

    def _get_proj_indices(self, proj_pts2d):
        """
        Input:
            proj_pts2d: (B,P,2) [u,v] int32
        Output:
            proj_indices: (B,P,3) [b,u,v] int32
        """
        """
        TF version: (if P is not None)
        ##########
        """
        B = tf.shape(proj_pts2d)[0]
        P = tf.shape(proj_pts2d)[1]
        proj_indices = tf.concat(
            [
                tf.expand_dims(
                    tf.tile(tf.reshape(tf.range(0, B), [B, 1]), [1, P]), axis=-1
                ),  # (B,P,1)
                proj_pts2d,
            ],  # (B,P,2)
            axis=-1,
        )  # (B,P,3)
        """
        NumPy version: if P is None, by using tf.py_func, P should be determined
        #############
        B = proj_pts2d.shape[0]
        P = proj_pts2d.shape[1]
        proj_indices = np.concatenate(
                        (np.expand_dims(np.tile(np.arange(0, B).reshape((B,1)), (1,P)), axis=-1),
                         proj_pts2d),
                        axis=-1)
        """
        return proj_indices

    def build(self, **kwargs):

        # Setup input placeholders
        self._set_up_input_pls()

        # Setup feature extractors
        self._set_up_feature_extractors()

        # branch-1: foreground point segmentation
        #########################################
        with tf.variable_scope("foreground_segmentation"):
            seg_logits = pf.dense(
                self._pc_fts,
                self.num_classes + 1,
                "seg_logits",
                self._is_training,
                with_bn=False,
                activation=None,
            )  # (B,P,K+1)
            seg_softmax = tf.nn.softmax(seg_logits, name="seg_softmax")  # (B,P,K+1)
            seg_preds = tf.argmax(
                seg_softmax, axis=-1, name="seg_predictions", output_type=tf.int32
            )  # (B,P)
            seg_fg_preds = tf.argmax(
                seg_softmax[:, :, 1:],
                axis=-1,
                name="seg_fg_predictions",
                output_type=tf.int32,
            )  # (B,P)
            seg_scores = tf.reduce_max(
                seg_softmax[:, :, 1:], axis=-1, name="seg_scores"
            )  # (B,P)

        label_cls = self.placeholders[self.PL_LABEL_SEGS]  # (B,P)
        label_reg = self.placeholders[self.PL_LABEL_REGS]  # (B,P,7)

        proposal_pts = self._pc_pts
        proposal_fts = self._pc_fts
        proposal_img_fts = self._proj_img_fts
        proposal_preds = seg_fg_preds
        proposal_scores = seg_scores
        proposal_label_reg = label_reg
        proposal_label_cls = label_cls

        # foreground point masking
        with tf.variable_scope("foreground_masking"):
            if self._train_val_test in ["train", "val"]:
                self._foreground_mask = label_cls > 0  # (B,P)
            else:
                self._foreground_mask = seg_preds > 0  # (B,P)

            if (
                self._train_val_test in ["val", "test"]
                and not self._fixed_num_proposal_nms
            ):
                proposal_pts, proposal_fts, proposal_img_fts, proposal_preds, proposal_scores, proposal_label_reg, proposal_label_cls = model_util.foreground_masking(
                    self._foreground_mask,
                    self.NUM_FG_POINT,
                    self._batch_size,
                    self._pc_pts,
                    self._pc_fts,
                    self._proj_img_fts,
                    seg_fg_preds,
                    seg_scores,
                    label_reg,
                    label_cls,
                )

        # fuse fg pc + img features
        #########################################
        with tf.variable_scope("fts_fuse"):
            fusion_mean_div_factor = 2.0
            # If both img and pc probabilites are set to 1.0, don't do
            # path drop.
            if not (
                self._path_drop_probabilities[0]
                == self._path_drop_probabilities[1]
                == 1.0
            ):
                with tf.variable_scope("rpn_path_drop"):
                    random_values = tf.random_uniform(shape=[3], minval=0.0, maxval=1.0)
                    img_mask, pc_mask = self.create_path_drop_masks(
                        self._path_drop_probabilities[0],
                        self._path_drop_probabilities[1],
                        random_values,
                    )
                    proposal_fts = tf.multiply(proposal_fts, pc_mask)
                    proposal_img_fts = tf.multiply(proposal_img_fts, img_mask)

                    # Overwrite the division factor
                    fusion_mean_div_factor = img_mask + pc_mask

            if self._fusion_method == "mean":
                assert self._pc_fts.shape[-1].value == self._img_fts.shape[-1].value
                tf_features_sum = tf.add(proposal_fts, proposal_img_fts)
                proposal_fuse_fts = tf.divide(
                    tf_features_sum, fusion_mean_div_factor
                )  # (B,P,C)
            elif self._fusion_method == "concat":
                proposal_fuse_fts = tf.concat(
                    [proposal_fts, proposal_img_fts], axis=-1
                )  # (B,P,C+C1)
            else:
                raise ValueError("Invalid fusion method", self._fusion_method)

        # branch-2: bin-based 3D proposal generation
        #########################################
        with tf.variable_scope("bin_based_rpn"):
            # Parse rpn layers config
            fc_layers = [proposal_fuse_fts]
            layers_config = self._config.layers_config.rpn_config.fc_layer
            for layer_idx, layer_param in enumerate(layers_config):
                C = layer_param.C
                dropout_rate = layer_param.dropout_rate
                fc = pf.dense(
                    fc_layers[-1], C, "fc{:d}".format(layer_idx), self._is_training
                )
                fc_drop = tf.layers.dropout(
                    fc,
                    dropout_rate,
                    training=self._is_training,
                    name="fc{:d}_drop".format(layer_idx),
                )
                fc_layers.append(fc_drop)

            fc_output = pf.dense(
                fc_layers[-1],
                (self.NUM_BIN_X * 2 + self.NUM_BIN_Z * 2 + self.NUM_BIN_THETA * 2 + 4)
                * self.num_classes,
                "fc_output",
                self._is_training,
                activation=None,
            )

        bin_x_logits, res_x_norms, bin_z_logits, res_z_norms, bin_theta_logits, res_theta_norms, res_y, res_size_norm = self._parse_rpn_output(
            fc_output
        )
        res_y = tf.squeeze(res_y, [-1])

        # Return the proposals
        ######################################################
        with tf.variable_scope("proposals"):
            # NMS
            if self._train_val_test == "train":
                # to speed up training, skip NMS, as we don't care what top_* is during training
                print("Skip RPN-NMS during training")
            else:
                # Decode bin-based 3D Box
                with tf.variable_scope("decoding"):
                    bin_x = tf.argmax(
                        bin_x_logits, axis=-1, output_type=tf.int32
                    )  # (B,P,K)
                    bin_z = tf.argmax(
                        bin_z_logits, axis=-1, output_type=tf.int32
                    )  # (B,P,K)
                    bin_theta = tf.argmax(
                        bin_theta_logits, axis=-1, output_type=tf.int32
                    )  # (B,P,K)

                    res_x_norm, res_z_norm, res_theta_norm = self._gather_residuals(
                        res_x_norms,
                        res_z_norms,
                        res_theta_norms,
                        bin_x,
                        bin_z,
                        bin_theta,
                    )
                    cluster_sizes = tf.convert_to_tensor(
                        np.asarray(self._cluster_sizes, dtype=np.float32)
                    )
                    K_mean_sizes = tf.reshape(cluster_sizes, [-1, 3])
                    pK_mean_sizes = tf.tile(
                        tf.expand_dims(K_mean_sizes, 0), [self._pc_sample_pts, 1, 1]
                    )
                    BpK_mean_sizes = tf.tile(
                        tf.expand_dims(pK_mean_sizes, 0), [self._batch_size, 1, 1, 1]
                    )

                    proposals = bin_based_box3d_encoder.tf_decode(
                        proposal_pts,
                        0,
                        bin_x,
                        res_x_norm,
                        bin_z,
                        res_z_norm,
                        bin_theta,
                        res_theta_norm,
                        res_y,
                        res_size_norm,
                        BpK_mean_sizes,
                        self.Ss,
                        self.DELTAs,
                        self.R,
                        self.DELTA_THETA,
                    )  # (B,P,K,7)
                    proposals = self._gather_cls_proposals(
                        proposals, tf.to_int32(proposal_preds)
                    )  # (B,P,7)

                confidences = proposal_scores
                if self._fixed_num_proposal_nms:
                    # get _pre_nms_size number of proposals for NMS
                    _, sorted_idxs = tf.nn.top_k(
                        confidences, k=self._pre_nms_size, sorted=True
                    )

                    pre_nms_proposals, pre_nms_confidences = tf.map_fn(
                        model_util.gather_top_n,
                        elems=(proposals, confidences, sorted_idxs),
                        dtype=(tf.float32, tf.float32),
                    )
                else:
<<<<<<< HEAD
                    bin_x_scores = tf.reduce_max(tf.nn.softmax(bin_x_logits), axis=-1)
                    bin_z_scores = tf.reduce_max(tf.nn.softmax(bin_z_logits), axis=-1)
                    bin_theta_scores = tf.reduce_max(
                        tf.nn.softmax(bin_theta_logits), axis=-1
                    )
                    confidences = (
                        proposal_scores * bin_x_scores * bin_z_scores * bin_theta_scores
                    )  # (B,P)
=======
>>>>>>> 77ecee0a
                    pre_nms_proposals, pre_nms_confidences = (proposals, confidences)

                # oriented-NMS is much slower than non-oriented-NMS (tf.image.non_max_suppression)
                # while get significant higher proposal recall@IoU=0.7
                oriented_NMS = True
                print("RPN oriented_NMS = " + str(oriented_NMS))
                # BEV-NMS and ignore multiclass
                with tf.variable_scope("bev_nms"):

                    def sb_nms_fn(x):
                        return model_util.sb_nms_fn(
                            x,
                            oriented_NMS,
                            self._nms_iou_thresh,
                            self._post_nms_size,
                            self._fixed_num_proposal_nms,
                            self._bev_extents,
                        )

                    nms_indices, num_proposals_before_padding = tf.map_fn(
                        sb_nms_fn,
                        elems=[pre_nms_proposals, pre_nms_confidences],
                        dtype=(tf.int32, tf.int32),
                    )
                    post_nms_proposals, post_nms_confidences = tf.map_fn(
                        model_util.sb_nms_selection,
                        elems=(pre_nms_proposals, pre_nms_confidences, nms_indices),
                        dtype=(tf.float32, tf.float32),
                    )

                # Compute IOUs
                if self._train_val_test == "val":
                    with tf.variable_scope("compute_ious"):
                        iou3ds, iou2ds = tf.map_fn(
                            model_util.sb_compute_iou,
                            elems=(
                                post_nms_proposals,
                                self.placeholders[self.PL_LABEL_BOXES],
                            ),
                            dtype=(tf.float32, tf.float32),
                        )

        predictions = dict()
        if self._train_val_test in ["train", "val"]:
            ######################################################
            # GTs for the loss function & metrics
            ######################################################

            # Ground Truth Seg
            with tf.variable_scope("seg_one_hot_classes"):
                segs_gt_one_hot = tf.one_hot(
                    tf.to_int32(label_cls),
                    self.num_classes + 1,
                    on_value=1.0,
                    off_value=0.0,
                )

            with tf.variable_scope("segmentation_accuracy"):
                avg_num_foreground_pts = (
                    tf.reduce_sum(tf.cast(self._foreground_mask, tf.float32))
                    / self._batch_size
                )
                tf.summary.scalar("avg_foreground_points_num", avg_num_foreground_pts)
                # seg accuracy
                seg_correct = tf.equal(seg_preds, tf.to_int32(label_cls))
                seg_accuracy = tf.reduce_mean(tf.to_float(seg_correct))
                tf.summary.scalar("segmentation_accuracy", seg_accuracy)

            # Ground Truth Box Cls/Reg
            with tf.variable_scope("box_cls_reg_gt"):
                mean_sizes = self._gather_cls_mean_sizes(
                    tf.convert_to_tensor(
                        np.asarray(self._cluster_sizes, dtype=np.float32)
                    ),
                    tf.to_int32(proposal_label_cls),
                )
                (
                    bin_x_gt,
                    res_x_norm_gt,
                    bin_z_gt,
                    res_z_norm_gt,
                    bin_theta_gt,
                    res_theta_norm_gt,
                    res_y_gt,
                    res_size_norm_gt,
                ) = bin_based_box3d_encoder.tf_encode(
                    proposal_pts,
                    0,
                    proposal_label_reg,
                    mean_sizes,
                    self.Ss,
                    self.DELTAs,
                    self.R,
                    self.DELTA_THETA,
                    self.num_classes,
                )

                bin_x_gt, res_x_norm_gt, bin_z_gt, res_z_norm_gt = self._gather_cls_gt(
                    bin_x_gt,
                    res_x_norm_gt,
                    bin_z_gt,
                    res_z_norm_gt,
                    tf.to_int32(proposal_label_cls - 1),
                )

                bin_x_gt_one_hot, bin_z_gt_one_hot, bin_theta_gt_one_hot = model_util.x_z_theta_one_hot_encoding(
                    bin_x_gt,
                    bin_z_gt,
                    bin_theta_gt,
                    self.NUM_BIN_X,
                    self.NUM_BIN_Z,
                    self.NUM_BIN_THETA,
                )

                # reduce K by label_cls
                bin_x_logits, bin_z_logits, bin_theta_logits, res_y, res_size_norm = self._gather_cls_preds(
                    bin_x_logits,
                    bin_z_logits,
                    bin_theta_logits,
                    res_y,
                    res_size_norm,
                    tf.to_int32(proposal_label_cls - 1),
                )

                res_x_norm, res_z_norm, res_theta_norm = self._gather_cls_residuals(
                    res_x_norms,
                    res_z_norms,
                    res_theta_norms,
                    tf.to_int32(proposal_label_cls - 1),
                    bin_x_gt,
                    bin_z_gt,
                    bin_theta_gt,
                )

            ######################################################
            # Prediction Dict
            ######################################################
            predictions[self.PRED_SEG_SOFTMAX] = seg_softmax
            predictions[self.PRED_SEG_GT] = segs_gt_one_hot

            # Foreground BOX predictions
            predictions[self.PRED_CLS] = (bin_x_logits, bin_z_logits, bin_theta_logits)
            predictions[self.PRED_REG] = (
                res_x_norm,
                res_z_norm,
                res_theta_norm,
                res_y,
                res_size_norm,
            )

            # Foreground BOX ground truth
            predictions[self.PRED_CLS_GT] = (
                bin_x_gt_one_hot,
                bin_z_gt_one_hot,
                bin_theta_gt_one_hot,
            )
            predictions[self.PRED_REG_GT] = (
                res_x_norm_gt,
                res_z_norm_gt,
                res_theta_norm_gt,
                res_y_gt,
                res_size_norm_gt,
            )
            if self._train_val_test == "val":
                predictions[self.PRED_IOU_2D] = iou2ds
                predictions[self.PRED_IOU_3D] = iou3ds
                predictions[self.PRED_PROPOSALS] = post_nms_proposals
                predictions[self.PRED_OBJECTNESS_SOFTMAX] = post_nms_confidences
                predictions[
                    self.PRED_NUM_PROPOSALS_BEFORE_PADDING
                ] = num_proposals_before_padding
        else:
            predictions = dict()
            # self._train_val_test == 'test'
            predictions[self.PRED_SEG_SOFTMAX] = seg_softmax
            predictions[self.PRED_PROPOSALS] = post_nms_proposals
            predictions[self.PRED_OBJECTNESS_SOFTMAX] = post_nms_confidences
            predictions[
                self.PRED_NUM_PROPOSALS_BEFORE_PADDING
            ] = num_proposals_before_padding

        if (
            self._train_val_test in ["val", "test"]
            and "save_rpn_feature" in kwargs
            and kwargs["save_rpn_feature"]
        ):
            predictions[self.SAVE_RPN_PTS] = self._pc_pts
            predictions[self.SAVE_RPN_FTS] = self._pc_fts
            predictions[self.SAVE_RPN_INTENSITY] = self._pc_intensities
            predictions[self.SAVE_RPN_FG_MASK] = self._foreground_mask
            predictions[self.SAVE_RPN_IMG_FTS] = self._proj_img_fts

        if self._train_val_test == "test":
            output_proposals = tf.identity(post_nms_proposals, name="output_proposals")
            output_pts = tf.identity(self._pc_pts, name="output_pts")
            output_fts = tf.concat(
                [self._pc_fts, self._proj_img_fts], axis=2, name="output_fts"
            )
            output_foreground_maks = tf.identity(
                self._foreground_mask, name="output_foreground_mask"
            )
            output_intensities = tf.squeeze(
                self._pc_intensities, axis=[-1], name="output_intensities"
            )
        return predictions

    def _parse_rpn_output(self, rpn_output):
        """
        Input:
            rpn_output: (B, P, (NUM_BIN_X*2 + NUM_BIN_Z*2 + NUM_BIN_THETA*2 + 4)*K)
        Output:
            bin_x_logits
            res_x_norms

            bin_z_logits
            res_z_norms

            bin_theta_logits
            res_theta_norms

            res_y

            res_size_norm: (l,w,h)
        """
        rpn_output = tf.reshape(
            rpn_output, [self._batch_size, self._pc_sample_pts, self.num_classes, -1]
        )

        bin_x_logits = tf.slice(rpn_output, [0, 0, 0, 0], [-1, -1, -1, self.NUM_BIN_X])
        res_x_norms = tf.slice(
            rpn_output, [0, 0, 0, self.NUM_BIN_X], [-1, -1, -1, self.NUM_BIN_X]
        )

        bin_z_logits = tf.slice(
            rpn_output, [0, 0, 0, self.NUM_BIN_X * 2], [-1, -1, -1, self.NUM_BIN_Z]
        )
        res_z_norms = tf.slice(
            rpn_output,
            [0, 0, 0, self.NUM_BIN_X * 2 + self.NUM_BIN_Z],
            [-1, -1, -1, self.NUM_BIN_Z],
        )

        bin_theta_logits = tf.slice(
            rpn_output,
            [0, 0, 0, self.NUM_BIN_X * 2 + self.NUM_BIN_Z * 2],
            [-1, -1, -1, self.NUM_BIN_THETA],
        )
        res_theta_norms = tf.slice(
            rpn_output,
            [0, 0, 0, self.NUM_BIN_X * 2 + self.NUM_BIN_Z * 2 + self.NUM_BIN_THETA],
            [-1, -1, -1, self.NUM_BIN_THETA],
        )

        res_y = tf.slice(
            rpn_output,
            [0, 0, 0, self.NUM_BIN_X * 2 + self.NUM_BIN_Z * 2 + self.NUM_BIN_THETA * 2],
            [-1, -1, -1, 1],
        )

        res_size_norm = tf.slice(
            rpn_output,
            [
                0,
                0,
                0,
                self.NUM_BIN_X * 2 + self.NUM_BIN_Z * 2 + self.NUM_BIN_THETA * 2 + 1,
            ],
            [-1, -1, -1, 3],
        )

        return (
            bin_x_logits,
            res_x_norms,
            bin_z_logits,
            res_z_norms,
            bin_theta_logits,
            res_theta_norms,
            res_y,
            res_size_norm,
        )

    def create_feed_dict(self, batch_size=2, sample_index=None):
        """ Fills in the placeholders with the actual input values.
            Currently, only a batch size of 1 is supported

        Args:
            sample_index: optional, only used when train_val_test == 'test',
                a particular sample index in the dataset
                sample list to build the feed_dict for

        Returns:
            a feed_dict dictionary that can be used in a tensorflow session
        """
        if batch_size != self._batch_size:
            raise ValueError("feed batch_size must equal to model build batch_size")

        if self._train_val_test in ["train", "val"]:

            # sample_index should be None
            if sample_index is not None:
                raise ValueError(
                    "sample_index should be None. Do not load "
                    "particular samples during train or val"
                )

            if self._train_val_test == "train":
                # Get the a random sample from the remaining epoch
                batch_data, sample_names = self.dataset.next_batch(
                    batch_size,
                    True,
                    model="rpn",
                    pc_sample_pts=self._pc_sample_pts,
                    img_w=self._img_w,
                    img_h=self._img_h,
                )

            else:  # self._train_val_test == "val"
                # Load samples in order for validation
                batch_data, sample_names = self.dataset.next_batch(
                    batch_size,
                    False,
                    model="rpn",
                    pc_sample_pts=self._pc_sample_pts,
                    img_w=self._img_w,
                    img_h=self._img_h,
                )
        else:
            # For testing, any sample should work
            if sample_index is not None:
                samples = self.dataset.load_samples(
                    [sample_index],
                    model="rpn",
                    pc_sample_pts=self._pc_sample_pts,
                    img_w=self._img_w,
                    img_h=self._img_h,
                )
                batch_data, sample_names = self.dataset.collate_batch(samples)
            else:
                batch_data, sample_names = self.dataset.next_batch(
                    batch_size,
                    False,
                    model="rpn",
                    pc_sample_pts=self._pc_sample_pts,
                    img_w=self._img_w,
                    img_h=self._img_h,
                )

        # Fill in the rest
        self._placeholder_inputs[self.PL_PC_INPUTS] = batch_data[
            constants.KEY_POINT_CLOUD
        ]
        self._placeholder_inputs[self.PL_LABEL_SEGS] = batch_data[
            constants.KEY_LABEL_SEG
        ]
        self._placeholder_inputs[self.PL_LABEL_REGS] = batch_data[
            constants.KEY_LABEL_REG
        ]
        self._placeholder_inputs[self.PL_LABEL_BOXES] = batch_data[
            constants.KEY_LABEL_BOXES_3D
        ]
        self._placeholder_inputs[self.PL_IMG_INPUT] = batch_data[
            constants.KEY_IMAGE_INPUT
        ]
        self._placeholder_inputs[self.PL_CALIB_P2] = batch_data[
            constants.KEY_STEREO_CALIB_P2
        ]
        # Sample Info
        self._sample_names = sample_names

        # Create a feed_dict and fill it with input values
        feed_dict = dict()
        for key, value in self.placeholders.items():
            feed_dict[value] = self._placeholder_inputs[key]

        return feed_dict

    def loss(self, prediction_dict):

        with tf.variable_scope("rpn_losses"):
            with tf.variable_scope("segmentation"):
                seg_softmax = prediction_dict[self.PRED_SEG_SOFTMAX]
                seg_gt = prediction_dict[self.PRED_SEG_GT]

                seg_loss = losses.WeightedFocalLoss()
                seg_loss_weight = self._config.loss_config.seg_loss_weight
                segmentation_loss = seg_loss(
                    seg_softmax, seg_gt, weight=seg_loss_weight
                )
                with tf.variable_scope("seg_norm"):
                    num_total_pts = self._batch_size * self._pc_sample_pts
                    segmentation_loss /= num_total_pts
                    tf.summary.scalar("segmentation", segmentation_loss)

            # these should include foreground pts only
            with tf.variable_scope("bin_classification"):
                cls_loss = losses.WeightedSoftmaxLoss()
                cls_loss_weight = self._config.loss_config.cls_loss_weight
                bin_classification_loss = 0.0
                # bin_x_logits, bin_z_logits, bin_theta_logits = prediction_dict[self.PRED_FG_CLS]
                # bin_x_gt_one_hot, bin_z_gt_one_hot, bin_theta_gt_one_hot = prediction_dict[self.PRED_FG_CLS_GT]
                for elem in zip(
                    prediction_dict[self.PRED_CLS], prediction_dict[self.PRED_CLS_GT]
                ):
                    foreground_pred_cls = tf.boolean_mask(
                        elem[0], self._foreground_mask
                    )
                    foreground_pred_cls_gt = tf.boolean_mask(
                        elem[1], self._foreground_mask
                    )
                    bin_classification_loss += cls_loss(
                        foreground_pred_cls,
                        foreground_pred_cls_gt,
                        weight=cls_loss_weight,
                    )
                with tf.variable_scope("cls_norm"):
                    # normalize by the number of foreground pts
                    num_foreground_pts = tf.reduce_sum(
                        tf.cast(self._foreground_mask, tf.float32)
                    )
                    bin_classification_loss = tf.cond(
                        tf.greater(num_foreground_pts, 0),
                        true_fn=lambda: bin_classification_loss / num_foreground_pts,
                        false_fn=lambda: bin_classification_loss * 0.0,
                    )
                    tf.summary.scalar("bin_classification", bin_classification_loss)

            with tf.variable_scope("regression"):
                reg_loss = losses.WeightedSmoothL1Loss()
                reg_loss_weight = self._config.loss_config.reg_loss_weight
                regression_loss = 0.0
                # res_x_norm, res_z_norm, res_theta_norm, res_y, res_size_norm = prediction_dict[self.PRED_FG_REG]
                # res_x_norm_gt, res_z_norm_gt, res_theta_norm_gt, res_y_gt, res_size_norm_gt = prediction_dict[self.PRED_FG_REG_GT]
                for elem in zip(
                    prediction_dict[self.PRED_REG], prediction_dict[self.PRED_REG_GT]
                ):
                    foreground_pred_reg = tf.boolean_mask(
                        elem[0], self._foreground_mask
                    )
                    foreground_pred_reg_gt = tf.boolean_mask(
                        elem[1], self._foreground_mask
                    )
                    regression_loss += reg_loss(
                        foreground_pred_reg,
                        foreground_pred_reg_gt,
                        weight=reg_loss_weight,
                    )
                with tf.variable_scope("reg_norm"):
                    # normalize by the number of foreground pts
                    regression_loss = tf.cond(
                        tf.greater(num_foreground_pts, 0),
                        true_fn=lambda: regression_loss / num_foreground_pts,
                        false_fn=lambda: regression_loss * 0.0,
                    )
                    tf.summary.scalar("regression", regression_loss)

            with tf.variable_scope("rpn_loss"):
                rpn_loss = segmentation_loss + bin_classification_loss + regression_loss

        loss_dict = {
            self.LOSS_RPN_SEGMENTATION: segmentation_loss,
            self.LOSS_RPN_BIN_CLASSIFICATION: bin_classification_loss,
            self.LOSS_RPN_REGRESSION: regression_loss,
        }

        return loss_dict, rpn_loss

    def create_path_drop_masks(self, p_img, p_bev, random_values):
        """Determines global path drop decision based on given probabilities.

        Args:
            p_img: A tensor of float32, probability of keeping image branch
            p_bev: A tensor of float32, probability of keeping bev branch
            random_values: A tensor of float32 of shape [3], the results
                of coin flips, values should range from 0.0 - 1.0.

        Returns:
            final_img_mask: A constant tensor mask containing either one or zero
                depending on the final coin flip probability.
            final_bev_mask: A constant tensor mask containing either one or zero
                depending on the final coin flip probability.
        """

        def keep_branch():
            return tf.constant(1.0)

        def kill_branch():
            return tf.constant(0.0)

        # The logic works as follows:
        # We have flipped 3 coins, first determines the chance of keeping
        # the image branch, second determines keeping bev branch, the third
        # makes the final decision in the case where both branches were killed
        # off, otherwise the initial img and bev chances are kept.

        img_chances = tf.case(
            [(tf.less(random_values[0], p_img), keep_branch)], default=kill_branch
        )

        bev_chances = tf.case(
            [(tf.less(random_values[1], p_bev), keep_branch)], default=kill_branch
        )

        # Decision to determine whether both branches were killed off
        third_flip = tf.logical_or(
            tf.cast(img_chances, dtype=tf.bool), tf.cast(bev_chances, dtype=tf.bool)
        )
        third_flip = tf.cast(third_flip, dtype=tf.float32)

        # Make a second choice, for the third case
        # Here we use a 50/50 chance to keep either image or bev
        # If its greater than 0.5, keep the image
        img_second_flip = tf.case(
            [(tf.greater(random_values[2], 0.5), keep_branch)], default=kill_branch
        )
        # If its less than or equal to 0.5, keep bev
        bev_second_flip = tf.case(
            [(tf.less_equal(random_values[2], 0.5), keep_branch)], default=kill_branch
        )

        # Use lambda since this returns another condition and it needs to
        # be callable
        final_img_mask = tf.case(
            [(tf.equal(third_flip, 1), lambda: img_chances)],
            default=lambda: img_second_flip,
        )

        final_bev_mask = tf.case(
            [(tf.equal(third_flip, 1), lambda: bev_chances)],
            default=lambda: bev_second_flip,
        )

        return final_img_mask, final_bev_mask<|MERGE_RESOLUTION|>--- conflicted
+++ resolved
@@ -657,7 +657,7 @@
                         dtype=(tf.float32, tf.float32),
                     )
                 else:
-<<<<<<< HEAD
+                    """
                     bin_x_scores = tf.reduce_max(tf.nn.softmax(bin_x_logits), axis=-1)
                     bin_z_scores = tf.reduce_max(tf.nn.softmax(bin_z_logits), axis=-1)
                     bin_theta_scores = tf.reduce_max(
@@ -666,8 +666,7 @@
                     confidences = (
                         proposal_scores * bin_x_scores * bin_z_scores * bin_theta_scores
                     )  # (B,P)
-=======
->>>>>>> 77ecee0a
+                    """
                     pre_nms_proposals, pre_nms_confidences = (proposals, confidences)
 
                 # oriented-NMS is much slower than non-oriented-NMS (tf.image.non_max_suppression)
