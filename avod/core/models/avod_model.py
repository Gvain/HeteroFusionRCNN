--- conflicted
+++ resolved
@@ -264,11 +264,6 @@
         """
         # NumPy version: if N is None, by using tf.py_func, N should be determined
         #############
-<<<<<<< HEAD
-=======
-        """
-        """
->>>>>>> 953ce131
         res_x_norm = np.take_along_axis(
             res_x_norms, np.expand_dims(bin_x, -1), axis=-1
         )  # (N,1)
@@ -319,11 +314,6 @@
         """
         # NumPy version: if N is None, by using tf.py_func, N should be determined
         #############
-<<<<<<< HEAD
-        """
-        """
-=======
->>>>>>> 953ce131
         K_mean_sizes = np.reshape(cluster_sizes, (-1, 3))
         K_mean_sizes = np.vstack(
             [np.mean(K_mean_sizes, axis=0), K_mean_sizes]
