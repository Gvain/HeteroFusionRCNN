--- conflicted
+++ resolved
@@ -290,21 +290,8 @@
         mean_sizes = K_mean_sizes[cls]
 
         return mean_sizes.astype(np.float32)
-<<<<<<< HEAD
-        
-    
-    def build(self):
-        rpn_model = self._rpn_model
-        # Share the same prediction dict as RPN
-        prediction_dict = rpn_model.build()
-        pc_pts = rpn_model._pc_pts  #(B,P,3)
-        pc_fts = rpn_model._pc_fts  #(B,P,C)
-        fg_mask = rpn_model._fg_mask #(B,P)
-        
-=======
 
     def build(self, **kwargs):
->>>>>>> 017bd3d1
         self._set_up_input_pls()
         pc_pts = self.placeholders[self.PL_RPN_PTS]  # (B,P,3)
         pc_fts = self.placeholders[self.PL_RPN_FTS]  # (B,P,C)
@@ -378,12 +365,8 @@
             crop_pts, crop_fts, crop_intensities, crop_mask, _, non_empty_box_mask = tf_cropping.pc_crop_and_sample(
                 pc_pts,
                 pc_fts,
-<<<<<<< HEAD
-                fg_mask,
-=======
                 tf.expand_dims(pc_intensities, -1),
                 foreground_mask,
->>>>>>> 017bd3d1
                 box_8c_encoder.tf_box_3d_to_box_8co(expanded_proposals),
                 tf_box_indices,
                 self._proposal_roi_crop_size,
